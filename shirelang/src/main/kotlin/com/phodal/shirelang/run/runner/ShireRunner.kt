--- conflicted
+++ resolved
@@ -256,13 +256,7 @@
             currentFile = file,
             editor = editor,
             compiledVariables = compiledVariables,
-<<<<<<< HEAD
-        ).also { PostCodeHandleContext.putData(it) }
-
-=======
-        )
-        PostCodeHandleContext.updateContextAndVariables(context)
->>>>>>> 4e7443e0
+        ).also { PostCodeHandleContext.updateContextAndVariables(it) }
         hobbitHole?.setupStreamingEndProcessor(project, context)
 
     }
